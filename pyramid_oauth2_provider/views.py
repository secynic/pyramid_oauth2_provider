#
# Copyright (c) Elliot Peele <elliot@bentlogic.net>
#
# This program is distributed under the terms of the MIT License as found
# in a file called LICENSE. If it is not present, the license
# is always available at http://www.opensource.org/licenses/mit-license.php.
#
# This program is distributed in the hope that it will be useful, but
<<<<<<< HEAD
# without any warrenty; without even the implied warranty of merchantability
=======
# without any warranty; without even the implied warranty of merchantability
>>>>>>> 856a2d5d
# or fitness for a particular purpose. See the MIT License for full details.
#

import logging

from pyramid.view import view_config
from pyramid.security import NO_PERMISSION_REQUIRED
from pyramid.security import authenticated_userid
from pyramid.security import Authenticated
from pyramid.httpexceptions import HTTPFound
from urlparse import urlparse
from urlparse import parse_qsl
from urlparse import ParseResult
from urllib import urlencode

from .models import DBSession as db
from .models import Oauth2Token
from .models import Oauth2Code
from .models import Oauth2RedirectUri
from .models import Oauth2Client
from .errors import InvalidToken
from .errors import InvalidClient
from .errors import InvalidRequest
from .errors import UnsupportedGrantType
from .util import oauth2_settings
from .util import getClientCredentials
from .interfaces import IAuthCheck
from .jsonerrors import HTTPBadRequest
from .jsonerrors import HTTPUnauthorized
from .jsonerrors import HTTPMethodNotAllowed


def require_https(handler):
    """
     This check should be taken care of via the authorization policy, but in
     case someone has configured a different policy, check again. HTTPS is
     required for all Oauth2 authenticated requests to ensure the security of
     client credentials and authorization tokens.
    """
    def wrapped(request):
        if (request.scheme != 'https' and
                oauth2_settings('require_ssl', default=True)):
            log.info('rejected request due to unsupported scheme: %s'
                     % request.scheme)
            return HTTPBadRequest(InvalidRequest(
                error_description='Oauth2 requires all requests'
                                  ' to be made via HTTPS.'))
        return handler(request)
    return wrapped


log = logging.getLogger('pyramid_oauth2_provider.views')

@view_config(route_name='oauth2_provider_authorize', renderer='json',
             permission=Authenticated)
@require_https
def oauth2_authorize(request):
    """
    * In the case of a 'code' authorize request a GET or POST is made
    with the following structure.

        GET /authorize?response_type=code&client_id=aoiuer HTTP/1.1
        Host: server.example.com

        POST /authorize HTTP/1.1
        Host: server.example.com
        Content-Type: application/x-www-form-urlencoded

        response_type=code&client_id=aoiuer

    The response_type and client_id are required parameters. A redirect_uri
    and state parameters may also be supplied. The redirect_uri will be
    validated against the URI's registered for the client. The state is an
    opaque value that is simply passed through for security on the client's
    end.

    The response to a 'code' request will be a redirect to a registered URI
    with the authorization code and optional state values as query
    parameters.

        HTTP/1.1 302 Found
        Location: https://client.example.com/cb?code=AverTaer&state=efg

    """
    request.client_id = request.params.get('client_id')

    client = db.query(Oauth2Client).filter_by(
        client_id=request.client_id).first()

    if not client:
        log.info('received invalid client credentials')
        return HTTPBadRequest(InvalidRequest(
            error_description='Invalid client credentials'))

    redirect_uri = request.params.get('redirect_uri')
    redirection_uri = None
    if len(client.redirect_uris) == 1 and (
        not redirect_uri or redirect_uri == client.redirect_uris[0]):
        redirection_uri = client.redirect_uris[0]
    elif len(client.redirect_uris) > 0:
        redirection_uri = db.query(Oauth2RedirectUri)\
            .filter_by(client_id=client.id, uri=redirect_uri).first()

    if redirection_uri is None:
        return HTTPBadRequest(InvalidRequest(
            error_description='Redirection URI validation failed'))

    resp = None
    response_type = request.params.get('response_type')
    state = request.params.get('state')
    if 'code' == response_type:
        resp = handle_authcode(request, client, redirection_uri, state)
    elif 'token' == response_type:
        resp = handle_implicit(request, client, redirection_uri, state)
    else:
        log.info('received invalid response_type %s')
        resp = HTTPBadRequest(InvalidRequest(error_description='Oauth2 unknown '
            'response_type not supported'))
    return resp

def handle_authcode(request, client, redirection_uri, state=None):
    parts = urlparse(redirection_uri.uri)
    qparams = dict(parse_qsl(parts.query))

    user_id = authenticated_userid(request)
    auth_code = Oauth2Code(client, user_id)
    db.add(auth_code)
    db.flush()

    qparams['code'] = auth_code.authcode
    if state:
        qparams['state'] = state
    parts = ParseResult(
        parts.scheme, parts.netloc, parts.path, parts.params,
        urlencode(qparams), '')
    return HTTPFound(location=parts.geturl())

def handle_implicit(request, client, redirection_uri, state=None):
    return HTTPBadRequest(InvalidRequest(error_description='Oauth2 '
        'response_type "implicit" not supported'))

@view_config(route_name='oauth2_provider_token', renderer='json',
             permission=NO_PERMISSION_REQUIRED)
@require_https
def oauth2_token(request):
    """
    * In the case of an incoming authentication request a POST is made
    with the following structure.

        POST /token HTTP/1.1
        Host: server.example.com
        Authorization: Basic czZCaGRSa3F0MzpnWDFmQmF0M2JW
        Content-Type: application/x-www-form-urlencoded

        grant_type=password&username=johndoe&password=A3ddj3w

    The basic auth header contains the client_id:client_secret base64
    encoded for client authentication.

    The username and password are form encoded as part of the body. This
    request *must* be made over https.

    The response to this request will be, assuming no error:

        HTTP/1.1 200 OK
        Content-Type: application/json;charset=UTF-8
        Cache-Control: no-store
        Pragma: no-cache

        {
          "access_token":"2YotnFZFEjr1zCsicMWpAA",
          "token_type":"bearer",
          "expires_in":3600,
          "refresh_token":"tGzv3JOkF0XG5Qx2TlKW",
          "user_id":1234,
        }

    * In the case of a token refresh request a POST with the following
    structure is required:

        POST /token HTTP/1.1
        Host: server.example.com
        Authorization: Basic czZCaGRSa3F0MzpnWDFmQmF0M2JW
        Content-Type: application/x-www-form-urlencoded

        grant_type=refresh_token&refresh_token=tGzv3JOkF0XG5Qx2TlKW&user_id=1234

    The response will be the same as above with a new access_token and
    refresh_token.
    """

    # Make sure this is a POST.
    if request.method != 'POST':
        log.info('rejected request due to invalid method: %s' % request.method)
        return HTTPMethodNotAllowed(
            'This endpoint only supports the POST method.')

    getClientCredentials(request)

    # Make sure we got a client_id and secret through the authorization
    # policy. Note that you should only get here if not using the Oauth2
    # authorization policy or access was granted through the AuthTKt policy.
    if (not hasattr(request, 'client_id') or
        not hasattr(request, 'client_secret')):
        log.info('did not receive client credentials')
        return HTTPUnauthorized('Invalid client credentials')

    client = db.query(Oauth2Client).filter_by(
        client_id=request.client_id).first()

    # Again, the authorization policy should catch this, but check again.
    if not client or client.client_secret != request.client_secret:
        log.info('received invalid client credentials')
        return HTTPBadRequest(InvalidRequest(
            error_description='Invalid client credentials'))

    # Check for supported grant type. This is a required field of the form
    # submission.
    resp = None
    grant_type = request.POST.get('grant_type')
    if grant_type == 'password':
        resp = handle_password(request, client)
    elif grant_type == 'refresh_token':
        resp = handle_refresh_token(request, client)
    else:
        log.info('invalid grant type: %s' % grant_type)
        return HTTPBadRequest(UnsupportedGrantType(error_description='Only '
            'password and refresh_token grant types are supported by this '
            'authentication server'))

    add_cache_headers(request)
    return resp

def handle_password(request, client):
    if 'username' not in request.POST or 'password' not in request.POST:
        log.info('missing username or password')
        return HTTPBadRequest(InvalidRequest(error_description='Both username '
            'and password are required to obtain a password based grant.'))

    auth_check = request.registry.queryUtility(IAuthCheck)
    user_id = auth_check().checkauth(request.POST.get('username'),
                                     request.POST.get('password'))

    if not user_id:
        log.info('could not validate user credentials')
        return HTTPUnauthorized(InvalidClient(error_description='Username and '
            'password are invalid.'))

    auth_token = Oauth2Token(client, user_id)
    db.add(auth_token)
    db.flush()
    return auth_token.asJSON(token_type='bearer')

def handle_refresh_token(request, client):
    if 'refresh_token' not in request.POST:
        log.info('refresh_token field missing')
        return HTTPBadRequest(InvalidRequest(error_description='refresh_token '
            'field required'))

    if 'user_id' not in request.POST:
        log.info('user_id field missing')
        return HTTPBadRequest(InvalidRequest(error_description='user_id '
            'field required'))

    auth_token = db.query(Oauth2Token).filter_by(
        refresh_token=request.POST.get('refresh_token')).first()

    if not auth_token:
        log.info('invalid refresh_token')
        return HTTPUnauthorized(InvalidToken(error_description='Provided '
            'refresh_token is not valid.'))

    if auth_token.client.client_id != client.client_id:
        log.info('invalid client_id')
        return HTTPBadRequest(InvalidClient(error_description='Client does '
            'not own this refresh_token.'))

    if str(auth_token.user_id) != request.POST.get('user_id'):
        log.info('invalid user_id')
        return HTTPBadRequest(InvalidClient(error_description='The given '
            'user_id does not match the given refresh_token.'))

    new_token = auth_token.refresh()
    db.add(new_token)
    db.flush()
    return new_token.asJSON(token_type='bearer')

def add_cache_headers(request):
    """
    The Oauth2 draft spec requires that all token endpoint traffic be marked
    as uncacheable.
    """

    resp = request.response
    resp.headerlist.append(('Cache-Control', 'no-store'))
    resp.headerlist.append(('Pragma', 'no-cache'))
    return request<|MERGE_RESOLUTION|>--- conflicted
+++ resolved
@@ -6,11 +6,7 @@
 # is always available at http://www.opensource.org/licenses/mit-license.php.
 #
 # This program is distributed in the hope that it will be useful, but
-<<<<<<< HEAD
-# without any warrenty; without even the implied warranty of merchantability
-=======
 # without any warranty; without even the implied warranty of merchantability
->>>>>>> 856a2d5d
 # or fitness for a particular purpose. See the MIT License for full details.
 #
 

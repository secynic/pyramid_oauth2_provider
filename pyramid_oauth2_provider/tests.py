--- conflicted
+++ resolved
@@ -20,16 +20,10 @@
 from zope.interface import implementer
 
 from pyramid import testing
-<<<<<<< HEAD
-from pyramid import httpexceptions
 from pyramid.response import Response
 
+from . import jsonerrors
 from .views import oauth2_token, oauth2_authorize
-=======
-
-from . import jsonerrors
-from .views import oauth2_token
->>>>>>> 47fce83f
 from .models import DBSession
 from .models import Oauth2Token
 from .models import Oauth2Client
